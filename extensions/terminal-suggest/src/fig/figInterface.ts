--- conflicted
+++ resolved
@@ -16,11 +16,8 @@
 import { osIsWindows } from '../helpers/os';
 import { removeAnyFileExtension } from '../helpers/file';
 import type { EnvironmentVariable } from './api-bindings/types';
-<<<<<<< HEAD
 import { asArray } from '../terminalSuggestMain';
-=======
 import { IFigExecuteExternals } from './execute';
->>>>>>> 34835fbe
 
 export interface IFigSpecSuggestionsResult {
 	filesRequested: boolean;
