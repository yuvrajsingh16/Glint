--- conflicted
+++ resolved
@@ -7,23 +7,13 @@
 		"@microsoft/1ds-post-js": "^3.2.13",
 		"@vscode/iconv-lite-umd": "0.7.0",
 		"@vscode/vscode-languagedetection": "1.0.21",
-<<<<<<< HEAD
 		"@xterm/addon-image": "0.9.0-beta.18",
 		"@xterm/addon-search": "0.16.0-beta.18",
 		"@xterm/addon-serialize": "0.14.0-beta.18",
 		"@xterm/addon-unicode11": "0.9.0-beta.18",
 		"@xterm/addon-webgl": "0.19.0-beta.18",
 		"@xterm/xterm": "5.6.0-beta.18",
-		"jschardet": "3.0.0",
-=======
-		"@xterm/addon-image": "0.9.0-beta.17",
-		"@xterm/addon-search": "0.16.0-beta.17",
-		"@xterm/addon-serialize": "0.14.0-beta.17",
-		"@xterm/addon-unicode11": "0.9.0-beta.17",
-		"@xterm/addon-webgl": "0.19.0-beta.17",
-		"@xterm/xterm": "5.6.0-beta.17",
 		"jschardet": "3.1.2",
->>>>>>> 660018a7
 		"tas-client-umd": "0.2.0",
 		"vscode-oniguruma": "1.7.0",
 		"vscode-textmate": "9.0.0"
