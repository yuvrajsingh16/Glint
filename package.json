--- conflicted
+++ resolved
@@ -138,14 +138,9 @@
     "@types/winreg": "^1.2.30",
     "@types/yauzl": "^2.10.0",
     "@types/yazl": "^2.4.2",
-<<<<<<< HEAD
-    "@typescript-eslint/utils": "^8.8.0",
+    "@typescript-eslint/utils": "^8.36.0",
     "@typescript/native-preview": "^7.0.0-dev.20250707.2",
-    "@vscode/gulp-electron": "^1.37.1",
-=======
-    "@typescript-eslint/utils": "^8.36.0",
     "@vscode/gulp-electron": "^1.38.1",
->>>>>>> 274d7100
     "@vscode/l10n-dev": "0.0.35",
     "@vscode/telemetry-extractor": "^1.10.2",
     "@vscode/test-cli": "^0.0.6",
