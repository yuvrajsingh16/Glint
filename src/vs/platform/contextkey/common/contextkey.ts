/*---------------------------------------------------------------------------------------------
 *  Copyright (c) Microsoft Corporation. All rights reserved.
 *  Licensed under the MIT License. See License.txt in the project root for license information.
 *--------------------------------------------------------------------------------------------*/

import { Event } from 'vs/base/common/event';
import { isFalsyOrWhitespace } from 'vs/base/common/strings';
import { createDecorator } from 'vs/platform/instantiation/common/instantiation';
import { userAgent, isMacintosh, isLinux, isWindows, isWeb } from 'vs/base/common/platform';

let _userAgent = userAgent || '';
const STATIC_VALUES = new Map<string, boolean>();
STATIC_VALUES.set('false', false);
STATIC_VALUES.set('true', true);
STATIC_VALUES.set('isMac', isMacintosh);
STATIC_VALUES.set('isLinux', isLinux);
STATIC_VALUES.set('isWindows', isWindows);
STATIC_VALUES.set('isWeb', isWeb);
STATIC_VALUES.set('isMacNative', isMacintosh && !isWeb);
STATIC_VALUES.set('isEdge', _userAgent.indexOf('Edg/') >= 0);
STATIC_VALUES.set('isFirefox', _userAgent.indexOf('Firefox') >= 0);
STATIC_VALUES.set('isChrome', _userAgent.indexOf('Chrome') >= 0);
STATIC_VALUES.set('isSafari', _userAgent.indexOf('Safari') >= 0);
STATIC_VALUES.set('isIPad', _userAgent.indexOf('iPad') >= 0);

const hasOwnProperty = Object.prototype.hasOwnProperty;

export const enum ContextKeyExprType {
	False = 0,
	True = 1,
	Defined = 2,
	Not = 3,
	Equals = 4,
	NotEquals = 5,
	And = 6,
	Regex = 7,
	NotRegex = 8,
	Or = 9,
	In = 10,
	NotIn = 11,
	Greater = 12,
	GreaterEquals = 13,
	Smaller = 14,
	SmallerEquals = 15,
}

export interface IContextKeyExprMapper {
	mapDefined(key: string): ContextKeyExpression;
	mapNot(key: string): ContextKeyExpression;
	mapEquals(key: string, value: any): ContextKeyExpression;
	mapNotEquals(key: string, value: any): ContextKeyExpression;
	mapGreater(key: string, value: any): ContextKeyExpression;
	mapGreaterEquals(key: string, value: any): ContextKeyExpression;
	mapSmaller(key: string, value: any): ContextKeyExpression;
	mapSmallerEquals(key: string, value: any): ContextKeyExpression;
	mapRegex(key: string, regexp: RegExp | null): ContextKeyRegexExpr;
	mapIn(key: string, valueKey: string): ContextKeyInExpr;
}

export interface IContextKeyExpression {
	cmp(other: ContextKeyExpression): number;
	equals(other: ContextKeyExpression): boolean;
	evaluate(context: IContext): boolean;
	serialize(): string;
	keys(): string[];
	map(mapFnc: IContextKeyExprMapper): ContextKeyExpression;
	negate(): ContextKeyExpression;

}

export type ContextKeyExpression = (
	ContextKeyFalseExpr | ContextKeyTrueExpr | ContextKeyDefinedExpr | ContextKeyNotExpr
	| ContextKeyEqualsExpr | ContextKeyNotEqualsExpr | ContextKeyRegexExpr
	| ContextKeyNotRegexExpr | ContextKeyAndExpr | ContextKeyOrExpr | ContextKeyInExpr
	| ContextKeyNotInExpr | ContextKeyGreaterExpr | ContextKeyGreaterEqualsExpr
	| ContextKeySmallerExpr | ContextKeySmallerEqualsExpr
);

export abstract class ContextKeyExpr {

	public static false(): ContextKeyExpression {
		return ContextKeyFalseExpr.INSTANCE;
	}

	public static true(): ContextKeyExpression {
		return ContextKeyTrueExpr.INSTANCE;
	}

	public static has(key: string): ContextKeyExpression {
		return ContextKeyDefinedExpr.create(key);
	}

	public static equals(key: string, value: any): ContextKeyExpression {
		return ContextKeyEqualsExpr.create(key, value);
	}

	public static notEquals(key: string, value: any): ContextKeyExpression {
		return ContextKeyNotEqualsExpr.create(key, value);
	}

	public static regex(key: string, value: RegExp): ContextKeyExpression {
		return ContextKeyRegexExpr.create(key, value);
	}

	public static in(key: string, value: string): ContextKeyExpression {
		return ContextKeyInExpr.create(key, value);
	}

	public static not(key: string): ContextKeyExpression {
		return ContextKeyNotExpr.create(key);
	}

	public static and(...expr: Array<ContextKeyExpression | undefined | null>): ContextKeyExpression | undefined {
		return ContextKeyAndExpr.create(expr);
	}

	public static or(...expr: Array<ContextKeyExpression | undefined | null>): ContextKeyExpression | undefined {
		return ContextKeyOrExpr.create(expr);
	}

	public static greater(key: string, value: any): ContextKeyExpression {
		return ContextKeyGreaterExpr.create(key, value);
	}

	public static less(key: string, value: any): ContextKeyExpression {
		return ContextKeySmallerExpr.create(key, value);
	}

	public static deserialize(serialized: string | null | undefined, strict: boolean = false): ContextKeyExpression | undefined {
		if (!serialized) {
			return undefined;
		}

		return this._deserializeOrExpression(serialized, strict);
	}

	private static _deserializeOrExpression(serialized: string, strict: boolean): ContextKeyExpression | undefined {
		let pieces = serialized.split('||');
		return ContextKeyOrExpr.create(pieces.map(p => this._deserializeAndExpression(p, strict)));
	}

	private static _deserializeAndExpression(serialized: string, strict: boolean): ContextKeyExpression | undefined {
		let pieces = serialized.split('&&');
		return ContextKeyAndExpr.create(pieces.map(p => this._deserializeOne(p, strict)));
	}

	private static _deserializeOne(serializedOne: string, strict: boolean): ContextKeyExpression {
		serializedOne = serializedOne.trim();

		if (serializedOne.indexOf('!=') >= 0) {
			let pieces = serializedOne.split('!=');
			return ContextKeyNotEqualsExpr.create(pieces[0].trim(), this._deserializeValue(pieces[1], strict));
		}

		if (serializedOne.indexOf('==') >= 0) {
			let pieces = serializedOne.split('==');
			return ContextKeyEqualsExpr.create(pieces[0].trim(), this._deserializeValue(pieces[1], strict));
		}

		if (serializedOne.indexOf('=~') >= 0) {
			let pieces = serializedOne.split('=~');
			return ContextKeyRegexExpr.create(pieces[0].trim(), this._deserializeRegexValue(pieces[1], strict));
		}

		if (serializedOne.indexOf(' in ') >= 0) {
			let pieces = serializedOne.split(' in ');
			return ContextKeyInExpr.create(pieces[0].trim(), pieces[1].trim());
		}

		if (/^[^<=>]+>=[^<=>]+$/.test(serializedOne)) {
			const pieces = serializedOne.split('>=');
			return ContextKeyGreaterEqualsExpr.create(pieces[0].trim(), pieces[1].trim());
		}

		if (/^[^<=>]+>[^<=>]+$/.test(serializedOne)) {
			const pieces = serializedOne.split('>');
			return ContextKeyGreaterExpr.create(pieces[0].trim(), pieces[1].trim());
		}

		if (/^[^<=>]+<=[^<=>]+$/.test(serializedOne)) {
			const pieces = serializedOne.split('<=');
			return ContextKeySmallerEqualsExpr.create(pieces[0].trim(), pieces[1].trim());
		}

		if (/^[^<=>]+<[^<=>]+$/.test(serializedOne)) {
			const pieces = serializedOne.split('<');
			return ContextKeySmallerExpr.create(pieces[0].trim(), pieces[1].trim());
		}

		if (/^\!\s*/.test(serializedOne)) {
			return ContextKeyNotExpr.create(serializedOne.substr(1).trim());
		}

		return ContextKeyDefinedExpr.create(serializedOne);
	}

	private static _deserializeValue(serializedValue: string, strict: boolean): any {
		serializedValue = serializedValue.trim();

		if (serializedValue === 'true') {
			return true;
		}

		if (serializedValue === 'false') {
			return false;
		}

		let m = /^'([^']*)'$/.exec(serializedValue);
		if (m) {
			return m[1].trim();
		}

		return serializedValue;
	}

	private static _deserializeRegexValue(serializedValue: string, strict: boolean): RegExp | null {

		if (isFalsyOrWhitespace(serializedValue)) {
			if (strict) {
				throw new Error('missing regexp-value for =~-expression');
			} else {
				console.warn('missing regexp-value for =~-expression');
			}
			return null;
		}

		let start = serializedValue.indexOf('/');
		let end = serializedValue.lastIndexOf('/');
		if (start === end || start < 0 /* || to < 0 */) {
			if (strict) {
				throw new Error(`bad regexp-value '${serializedValue}', missing /-enclosure`);
			} else {
				console.warn(`bad regexp-value '${serializedValue}', missing /-enclosure`);
			}
			return null;
		}

		let value = serializedValue.slice(start + 1, end);
		let caseIgnoreFlag = serializedValue[end + 1] === 'i' ? 'i' : '';
		try {
			return new RegExp(value, caseIgnoreFlag);
		} catch (e) {
			if (strict) {
				throw new Error(`bad regexp-value '${serializedValue}', parse error: ${e}`);
			} else {
				console.warn(`bad regexp-value '${serializedValue}', parse error: ${e}`);
			}
			return null;
		}
	}
}

function cmp(a: ContextKeyExpression, b: ContextKeyExpression): number {
	return a.cmp(b);
}

export class ContextKeyFalseExpr implements IContextKeyExpression {
	public static INSTANCE = new ContextKeyFalseExpr();

	public readonly type = ContextKeyExprType.False;

	protected constructor() {
	}

	public cmp(other: ContextKeyExpression): number {
		return this.type - other.type;
	}

	public equals(other: ContextKeyExpression): boolean {
		return (other.type === this.type);
	}

	public evaluate(context: IContext): boolean {
		return false;
	}

	public serialize(): string {
		return 'false';
	}

	public keys(): string[] {
		return [];
	}

	public map(mapFnc: IContextKeyExprMapper): ContextKeyExpression {
		return this;
	}

	public negate(): ContextKeyExpression {
		return ContextKeyTrueExpr.INSTANCE;
	}
}

export class ContextKeyTrueExpr implements IContextKeyExpression {
	public static INSTANCE = new ContextKeyTrueExpr();

	public readonly type = ContextKeyExprType.True;

	protected constructor() {
	}

	public cmp(other: ContextKeyExpression): number {
		return this.type - other.type;
	}

	public equals(other: ContextKeyExpression): boolean {
		return (other.type === this.type);
	}

	public evaluate(context: IContext): boolean {
		return true;
	}

	public serialize(): string {
		return 'true';
	}

	public keys(): string[] {
		return [];
	}

	public map(mapFnc: IContextKeyExprMapper): ContextKeyExpression {
		return this;
	}

	public negate(): ContextKeyExpression {
		return ContextKeyFalseExpr.INSTANCE;
	}
}

export class ContextKeyDefinedExpr implements IContextKeyExpression {
	public static create(key: string): ContextKeyExpression {
		const staticValue = STATIC_VALUES.get(key);
		if (typeof staticValue === 'boolean') {
			return staticValue ? ContextKeyTrueExpr.INSTANCE : ContextKeyFalseExpr.INSTANCE;
		}
		return new ContextKeyDefinedExpr(key);
	}

	public readonly type = ContextKeyExprType.Defined;

	protected constructor(protected readonly key: string) {
	}

	public cmp(other: ContextKeyExpression): number {
		if (other.type !== this.type) {
			return this.type - other.type;
		}
		return cmp1(this.key, other.key);
	}

	public equals(other: ContextKeyExpression): boolean {
		if (other.type === this.type) {
			return (this.key === other.key);
		}
		return false;
	}

	public evaluate(context: IContext): boolean {
		return (!!context.getValue(this.key));
	}

	public serialize(): string {
		return this.key;
	}

	public keys(): string[] {
		return [this.key];
	}

	public map(mapFnc: IContextKeyExprMapper): ContextKeyExpression {
		return mapFnc.mapDefined(this.key);
	}

	public negate(): ContextKeyExpression {
		return ContextKeyNotExpr.create(this.key);
	}
}

export class ContextKeyEqualsExpr implements IContextKeyExpression {

	public static create(key: string, value: any): ContextKeyExpression {
		if (typeof value === 'boolean') {
			return (value ? ContextKeyDefinedExpr.create(key) : ContextKeyNotExpr.create(key));
		}
		const staticValue = STATIC_VALUES.get(key);
		if (typeof staticValue === 'boolean') {
			const trueValue = staticValue ? 'true' : 'false';
			return (value === trueValue ? ContextKeyTrueExpr.INSTANCE : ContextKeyFalseExpr.INSTANCE);
		}
		return new ContextKeyEqualsExpr(key, value);
	}

	public readonly type = ContextKeyExprType.Equals;

	private constructor(private readonly key: string, private readonly value: any) {
	}

	public cmp(other: ContextKeyExpression): number {
		if (other.type !== this.type) {
			return this.type - other.type;
		}
		return cmp2(this.key, this.value, other.key, other.value);
	}

	public equals(other: ContextKeyExpression): boolean {
		if (other.type === this.type) {
			return (this.key === other.key && this.value === other.value);
		}
		return false;
	}

	public evaluate(context: IContext): boolean {
		// Intentional ==
		// eslint-disable-next-line eqeqeq
		return (context.getValue(this.key) == this.value);
	}

	public serialize(): string {
		return `${this.key} == '${this.value}'`;
	}

	public keys(): string[] {
		return [this.key];
	}

	public map(mapFnc: IContextKeyExprMapper): ContextKeyExpression {
		return mapFnc.mapEquals(this.key, this.value);
	}

	public negate(): ContextKeyExpression {
		return ContextKeyNotEqualsExpr.create(this.key, this.value);
	}
}

export class ContextKeyInExpr implements IContextKeyExpression {

	public static create(key: string, valueKey: string): ContextKeyInExpr {
		return new ContextKeyInExpr(key, valueKey);
	}

	public readonly type = ContextKeyExprType.In;

	private constructor(private readonly key: string, private readonly valueKey: string) {
	}

	public cmp(other: ContextKeyExpression): number {
		if (other.type !== this.type) {
			return this.type - other.type;
		}
		return cmp2(this.key, this.valueKey, other.key, other.valueKey);
	}

	public equals(other: ContextKeyExpression): boolean {
		if (other.type === this.type) {
			return (this.key === other.key && this.valueKey === other.valueKey);
		}
		return false;
	}

	public evaluate(context: IContext): boolean {
		const source = context.getValue(this.valueKey);

		const item = context.getValue(this.key);

		if (Array.isArray(source)) {
			return (source.indexOf(item) >= 0);
		}

		if (typeof item === 'string' && typeof source === 'object' && source !== null) {
			return hasOwnProperty.call(source, item);
		}
		return false;
	}

	public serialize(): string {
		return `${this.key} in '${this.valueKey}'`;
	}

	public keys(): string[] {
		return [this.key, this.valueKey];
	}

	public map(mapFnc: IContextKeyExprMapper): ContextKeyInExpr {
		return mapFnc.mapIn(this.key, this.valueKey);
	}

	public negate(): ContextKeyExpression {
		return ContextKeyNotInExpr.create(this);
	}
}

export class ContextKeyNotInExpr implements IContextKeyExpression {

	public static create(actual: ContextKeyInExpr): ContextKeyNotInExpr {
		return new ContextKeyNotInExpr(actual);
	}

	public readonly type = ContextKeyExprType.NotIn;

	private constructor(private readonly _actual: ContextKeyInExpr) {
		//
	}

	public cmp(other: ContextKeyExpression): number {
		if (other.type !== this.type) {
			return this.type - other.type;
		}
		return this._actual.cmp(other._actual);
	}

	public equals(other: ContextKeyExpression): boolean {
		if (other.type === this.type) {
			return this._actual.equals(other._actual);
		}
		return false;
	}

	public evaluate(context: IContext): boolean {
		return !this._actual.evaluate(context);
	}

	public serialize(): string {
		throw new Error('Method not implemented.');
	}

	public keys(): string[] {
		return this._actual.keys();
	}

	public map(mapFnc: IContextKeyExprMapper): ContextKeyExpression {
		return new ContextKeyNotInExpr(this._actual.map(mapFnc));
	}

	public negate(): ContextKeyExpression {
		return this._actual;
	}
}

export class ContextKeyNotEqualsExpr implements IContextKeyExpression {

	public static create(key: string, value: any): ContextKeyExpression {
		if (typeof value === 'boolean') {
			if (value) {
				return ContextKeyNotExpr.create(key);
			}
			return ContextKeyDefinedExpr.create(key);
		}
		const staticValue = STATIC_VALUES.get(key);
		if (typeof staticValue === 'boolean') {
			const falseValue = staticValue ? 'true' : 'false';
			return (value === falseValue ? ContextKeyFalseExpr.INSTANCE : ContextKeyTrueExpr.INSTANCE);
		}
		return new ContextKeyNotEqualsExpr(key, value);
	}

	public readonly type = ContextKeyExprType.NotEquals;

	private constructor(private readonly key: string, private readonly value: any) {
	}

	public cmp(other: ContextKeyExpression): number {
		if (other.type !== this.type) {
			return this.type - other.type;
		}
		return cmp2(this.key, this.value, other.key, other.value);
	}

	public equals(other: ContextKeyExpression): boolean {
		if (other.type === this.type) {
			return (this.key === other.key && this.value === other.value);
		}
		return false;
	}

	public evaluate(context: IContext): boolean {
		// Intentional !=
		// eslint-disable-next-line eqeqeq
		return (context.getValue(this.key) != this.value);
	}

	public serialize(): string {
		return `${this.key} != '${this.value}'`;
	}

	public keys(): string[] {
		return [this.key];
	}

	public map(mapFnc: IContextKeyExprMapper): ContextKeyExpression {
		return mapFnc.mapNotEquals(this.key, this.value);
	}

	public negate(): ContextKeyExpression {
		return ContextKeyEqualsExpr.create(this.key, this.value);
	}
}

export class ContextKeyNotExpr implements IContextKeyExpression {

	public static create(key: string): ContextKeyExpression {
		const staticValue = STATIC_VALUES.get(key);
		if (typeof staticValue === 'boolean') {
			return (staticValue ? ContextKeyFalseExpr.INSTANCE : ContextKeyTrueExpr.INSTANCE);
		}
		return new ContextKeyNotExpr(key);
	}

	public readonly type = ContextKeyExprType.Not;

	private constructor(private readonly key: string) {
	}

	public cmp(other: ContextKeyExpression): number {
		if (other.type !== this.type) {
			return this.type - other.type;
		}
		return cmp1(this.key, other.key);
	}

	public equals(other: ContextKeyExpression): boolean {
		if (other.type === this.type) {
			return (this.key === other.key);
		}
		return false;
	}

	public evaluate(context: IContext): boolean {
		return (!context.getValue(this.key));
	}

	public serialize(): string {
		return `!${this.key}`;
	}

	public keys(): string[] {
		return [this.key];
	}

	public map(mapFnc: IContextKeyExprMapper): ContextKeyExpression {
		return mapFnc.mapNot(this.key);
	}

	public negate(): ContextKeyExpression {
		return ContextKeyDefinedExpr.create(this.key);
	}
}

export class ContextKeyGreaterExpr implements IContextKeyExpression {

	public static create(key: string, value: any): ContextKeyExpression {
		return new ContextKeyGreaterExpr(key, value);
	}

	public readonly type = ContextKeyExprType.Greater;

	private constructor(
		private readonly key: string,
		private readonly value: any
	) { }

	public cmp(other: ContextKeyExpression): number {
		if (other.type !== this.type) {
			return this.type - other.type;
		}
		return cmp2(this.key, this.value, other.key, other.value);
	}

	public equals(other: ContextKeyExpression): boolean {
		if (other.type === this.type) {
			return (this.key === other.key && this.value === other.value);
		}
		return false;
	}

	public evaluate(context: IContext): boolean {
		return (parseFloat(<any>context.getValue(this.key)) > parseFloat(this.value));
	}

	public serialize(): string {
		return `${this.key} > ${this.value}`;
	}

	public keys(): string[] {
		return [this.key];
	}

	public map(mapFnc: IContextKeyExprMapper): ContextKeyExpression {
		return mapFnc.mapGreater(this.key, this.value);
	}

	public negate(): ContextKeyExpression {
		return ContextKeySmallerEqualsExpr.create(this.key, this.value);
	}
}

export class ContextKeyGreaterEqualsExpr implements IContextKeyExpression {

	public static create(key: string, value: any): ContextKeyExpression {
		return new ContextKeyGreaterEqualsExpr(key, value);
	}

	public readonly type = ContextKeyExprType.GreaterEquals;

	private constructor(
		private readonly key: string,
		private readonly value: any
	) { }

	public cmp(other: ContextKeyExpression): number {
		if (other.type !== this.type) {
			return this.type - other.type;
		}
		return cmp2(this.key, this.value, other.key, other.value);
	}

	public equals(other: ContextKeyExpression): boolean {
		if (other.type === this.type) {
			return (this.key === other.key && this.value === other.value);
		}
		return false;
	}

	public evaluate(context: IContext): boolean {
		return (parseFloat(<any>context.getValue(this.key)) >= parseFloat(this.value));
	}

	public serialize(): string {
		return `${this.key} >= ${this.value}`;
	}

	public keys(): string[] {
		return [this.key];
	}

	public map(mapFnc: IContextKeyExprMapper): ContextKeyExpression {
		return mapFnc.mapGreaterEquals(this.key, this.value);
	}

	public negate(): ContextKeyExpression {
		return ContextKeySmallerExpr.create(this.key, this.value);
	}
}

export class ContextKeySmallerExpr implements IContextKeyExpression {

	public static create(key: string, value: any): ContextKeyExpression {
		return new ContextKeySmallerExpr(key, value);
	}

	public readonly type = ContextKeyExprType.Smaller;

	private constructor(
		private readonly key: string,
		private readonly value: any
	) {
	}

	public cmp(other: ContextKeyExpression): number {
		if (other.type !== this.type) {
			return this.type - other.type;
		}
		return cmp2(this.key, this.value, other.key, other.value);
	}

	public equals(other: ContextKeyExpression): boolean {
		if (other.type === this.type) {
			return (this.key === other.key && this.value === other.value);
		}
		return false;
	}

	public evaluate(context: IContext): boolean {
		return (parseFloat(<any>context.getValue(this.key)) < parseFloat(this.value));
	}

	public serialize(): string {
		return `${this.key} < ${this.value}`;
	}

	public keys(): string[] {
		return [this.key];
	}

	public map(mapFnc: IContextKeyExprMapper): ContextKeyExpression {
		return mapFnc.mapSmaller(this.key, this.value);
	}

	public negate(): ContextKeyExpression {
		return ContextKeyGreaterEqualsExpr.create(this.key, this.value);
	}
}

export class ContextKeySmallerEqualsExpr implements IContextKeyExpression {

	public static create(key: string, value: any): ContextKeyExpression {
		return new ContextKeySmallerEqualsExpr(key, value);
	}

	public readonly type = ContextKeyExprType.SmallerEquals;

	private constructor(
		private readonly key: string,
		private readonly value: any
	) {
	}

	public cmp(other: ContextKeyExpression): number {
		if (other.type !== this.type) {
			return this.type - other.type;
		}
		return cmp2(this.key, this.value, other.key, other.value);
	}

	public equals(other: ContextKeyExpression): boolean {
		if (other.type === this.type) {
			return (this.key === other.key && this.value === other.value);
		}
		return false;
	}

	public evaluate(context: IContext): boolean {
		return (parseFloat(<any>context.getValue(this.key)) <= parseFloat(this.value));
	}

	public serialize(): string {
		return `${this.key} <= ${this.value}`;
	}

	public keys(): string[] {
		return [this.key];
	}

	public map(mapFnc: IContextKeyExprMapper): ContextKeyExpression {
		return mapFnc.mapSmallerEquals(this.key, this.value);
	}

	public negate(): ContextKeyExpression {
		return ContextKeyGreaterExpr.create(this.key, this.value);
	}
}

export class ContextKeyRegexExpr implements IContextKeyExpression {

	public static create(key: string, regexp: RegExp | null): ContextKeyRegexExpr {
		return new ContextKeyRegexExpr(key, regexp);
	}

	public readonly type = ContextKeyExprType.Regex;

	private constructor(private readonly key: string, private readonly regexp: RegExp | null) {
		//
	}

	public cmp(other: ContextKeyExpression): number {
		if (other.type !== this.type) {
			return this.type - other.type;
		}
		if (this.key < other.key) {
			return -1;
		}
		if (this.key > other.key) {
			return 1;
		}
		const thisSource = this.regexp ? this.regexp.source : '';
		const otherSource = other.regexp ? other.regexp.source : '';
		if (thisSource < otherSource) {
			return -1;
		}
		if (thisSource > otherSource) {
			return 1;
		}
		return 0;
	}

	public equals(other: ContextKeyExpression): boolean {
		if (other.type === this.type) {
			const thisSource = this.regexp ? this.regexp.source : '';
			const otherSource = other.regexp ? other.regexp.source : '';
			return (this.key === other.key && thisSource === otherSource);
		}
		return false;
	}

	public evaluate(context: IContext): boolean {
		let value = context.getValue<any>(this.key);
		return this.regexp ? this.regexp.test(value) : false;
	}

	public serialize(): string {
		const value = this.regexp
			? `/${this.regexp.source}/${this.regexp.ignoreCase ? 'i' : ''}`
			: '/invalid/';
		return `${this.key} =~ ${value}`;
	}

	public keys(): string[] {
		return [this.key];
	}

	public map(mapFnc: IContextKeyExprMapper): ContextKeyRegexExpr {
		return mapFnc.mapRegex(this.key, this.regexp);
	}

	public negate(): ContextKeyExpression {
		return ContextKeyNotRegexExpr.create(this);
	}
}

export class ContextKeyNotRegexExpr implements IContextKeyExpression {

	public static create(actual: ContextKeyRegexExpr): ContextKeyExpression {
		return new ContextKeyNotRegexExpr(actual);
	}

	public readonly type = ContextKeyExprType.NotRegex;

	private constructor(private readonly _actual: ContextKeyRegexExpr) {
		//
	}

	public cmp(other: ContextKeyExpression): number {
		if (other.type !== this.type) {
			return this.type - other.type;
		}
		return this._actual.cmp(other._actual);
	}

	public equals(other: ContextKeyExpression): boolean {
		if (other.type === this.type) {
			return this._actual.equals(other._actual);
		}
		return false;
	}

	public evaluate(context: IContext): boolean {
		return !this._actual.evaluate(context);
	}

	public serialize(): string {
		throw new Error('Method not implemented.');
	}

	public keys(): string[] {
		return this._actual.keys();
	}

	public map(mapFnc: IContextKeyExprMapper): ContextKeyExpression {
		return new ContextKeyNotRegexExpr(this._actual.map(mapFnc));
	}

	public negate(): ContextKeyExpression {
		return this._actual;
	}
}

export class ContextKeyAndExpr implements IContextKeyExpression {

	public static create(_expr: ReadonlyArray<ContextKeyExpression | null | undefined>): ContextKeyExpression | undefined {
		return ContextKeyAndExpr._normalizeArr(_expr);
	}

	public readonly type = ContextKeyExprType.And;

	private constructor(public readonly expr: ContextKeyExpression[]) {
	}

	public cmp(other: ContextKeyExpression): number {
		if (other.type !== this.type) {
			return this.type - other.type;
		}
		if (this.expr.length < other.expr.length) {
			return -1;
		}
		if (this.expr.length > other.expr.length) {
			return 1;
		}
		for (let i = 0, len = this.expr.length; i < len; i++) {
			const r = cmp(this.expr[i], other.expr[i]);
			if (r !== 0) {
				return r;
			}
		}
		return 0;
	}

	public equals(other: ContextKeyExpression): boolean {
		if (other.type === this.type) {
			if (this.expr.length !== other.expr.length) {
				return false;
			}
			for (let i = 0, len = this.expr.length; i < len; i++) {
				if (!this.expr[i].equals(other.expr[i])) {
					return false;
				}
			}
			return true;
		}
		return false;
	}

	public evaluate(context: IContext): boolean {
		for (let i = 0, len = this.expr.length; i < len; i++) {
			if (!this.expr[i].evaluate(context)) {
				return false;
			}
		}
		return true;
	}

	private static _normalizeArr(arr: ReadonlyArray<ContextKeyExpression | null | undefined>): ContextKeyExpression | undefined {
		const expr: ContextKeyExpression[] = [];
		let hasTrue = false;

		for (const e of arr) {
			if (!e) {
				continue;
			}

			if (e.type === ContextKeyExprType.True) {
				// anything && true ==> anything
				hasTrue = true;
				continue;
			}

			if (e.type === ContextKeyExprType.False) {
				// anything && false ==> false
				return ContextKeyFalseExpr.INSTANCE;
			}

			if (e.type === ContextKeyExprType.And) {
				expr.push(...e.expr);
				continue;
			}

			expr.push(e);
		}

		if (expr.length === 0 && hasTrue) {
			return ContextKeyTrueExpr.INSTANCE;
		}

		if (expr.length === 0) {
			return undefined;
		}

		if (expr.length === 1) {
			return expr[0];
		}

		expr.sort(cmp);

		// We must distribute any OR expression because we don't support parens
		// OR extensions will be at the end (due to sorting rules)
		while (expr.length > 1) {
			const lastElement = expr[expr.length - 1];
			if (lastElement.type !== ContextKeyExprType.Or) {
				break;
			}
			// pop the last element
			expr.pop();

			// pop the second to last element
			const secondToLastElement = expr.pop()!;

			// distribute `lastElement` over `secondToLastElement`
			const resultElement = ContextKeyOrExpr.create(
				lastElement.expr.map(el => ContextKeyAndExpr.create([el, secondToLastElement]))
			);

			if (resultElement) {
				expr.push(resultElement);
				expr.sort(cmp);
			}
		}

		if (expr.length === 1) {
			return expr[0];
		}

		return new ContextKeyAndExpr(expr);
	}

	public serialize(): string {
		return this.expr.map(e => e.serialize()).join(' && ');
	}

	public keys(): string[] {
		const result: string[] = [];
		for (let expr of this.expr) {
			result.push(...expr.keys());
		}
		return result;
	}

	public map(mapFnc: IContextKeyExprMapper): ContextKeyExpression {
		return new ContextKeyAndExpr(this.expr.map(expr => expr.map(mapFnc)));
	}

	public negate(): ContextKeyExpression {
		let result: ContextKeyExpression[] = [];
		for (let expr of this.expr) {
			result.push(expr.negate());
		}
		return ContextKeyOrExpr.create(result)!;
	}
}

export class ContextKeyOrExpr implements IContextKeyExpression {

	public static create(_expr: ReadonlyArray<ContextKeyExpression | null | undefined>): ContextKeyExpression | undefined {
		const expr = ContextKeyOrExpr._normalizeArr(_expr);
		if (expr.length === 0) {
			return undefined;
		}

		if (expr.length === 1) {
			return expr[0];
		}

		return new ContextKeyOrExpr(expr);
	}

	public readonly type = ContextKeyExprType.Or;

	private constructor(public readonly expr: ContextKeyExpression[]) {
	}

	public cmp(other: ContextKeyExpression): number {
		if (other.type !== this.type) {
			return this.type - other.type;
		}
		if (this.expr.length < other.expr.length) {
			return -1;
		}
		if (this.expr.length > other.expr.length) {
			return 1;
		}
		for (let i = 0, len = this.expr.length; i < len; i++) {
			const r = cmp(this.expr[i], other.expr[i]);
			if (r !== 0) {
				return r;
			}
		}
		return 0;
	}

	public equals(other: ContextKeyExpression): boolean {
		if (other.type === this.type) {
			if (this.expr.length !== other.expr.length) {
				return false;
			}
			for (let i = 0, len = this.expr.length; i < len; i++) {
				if (!this.expr[i].equals(other.expr[i])) {
					return false;
				}
			}
			return true;
		}
		return false;
	}

	public evaluate(context: IContext): boolean {
		for (let i = 0, len = this.expr.length; i < len; i++) {
			if (this.expr[i].evaluate(context)) {
				return true;
			}
		}
		return false;
	}

	private static _normalizeArr(arr: ReadonlyArray<ContextKeyExpression | null | undefined>): ContextKeyExpression[] {
		let expr: ContextKeyExpression[] = [];
		let hasFalse = false;

		if (arr) {
			for (let i = 0, len = arr.length; i < len; i++) {
				const e = arr[i];
				if (!e) {
					continue;
				}

				if (e.type === ContextKeyExprType.False) {
					// anything || false ==> anything
					hasFalse = true;
					continue;
				}

				if (e.type === ContextKeyExprType.True) {
					// anything || true ==> true
					return [ContextKeyTrueExpr.INSTANCE];
				}

				if (e.type === ContextKeyExprType.Or) {
					expr = expr.concat(e.expr);
					continue;
				}

				expr.push(e);
			}

			if (expr.length === 0 && hasFalse) {
				return [ContextKeyFalseExpr.INSTANCE];
			}

			expr.sort(cmp);
		}

		return expr;
	}

	public serialize(): string {
		return this.expr.map(e => e.serialize()).join(' || ');
	}

	public keys(): string[] {
		const result: string[] = [];
		for (let expr of this.expr) {
			result.push(...expr.keys());
		}
		return result;
	}

	public map(mapFnc: IContextKeyExprMapper): ContextKeyExpression {
		return new ContextKeyOrExpr(this.expr.map(expr => expr.map(mapFnc)));
	}

	public negate(): ContextKeyExpression {
		let result: ContextKeyExpression[] = [];
		for (let expr of this.expr) {
			result.push(expr.negate());
		}

		const terminals = (node: ContextKeyExpression) => {
			if (node.type === ContextKeyExprType.Or) {
				return node.expr;
			}
			return [node];
		};

		// We don't support parens, so here we distribute the AND over the OR terminals
		// We always take the first 2 AND pairs and distribute them
		while (result.length > 1) {
			const LEFT = result.shift()!;
			const RIGHT = result.shift()!;

			const all: ContextKeyExpression[] = [];
			for (const left of terminals(LEFT)) {
				for (const right of terminals(RIGHT)) {
					all.push(ContextKeyExpr.and(left, right)!);
				}
			}
			result.unshift(ContextKeyExpr.or(...all)!);
		}

		return result[0];
	}
}

export interface ContextKeyInfo {
	readonly key: string;
	readonly type: string;
	readonly description?: string;
}

export class RawContextKey<T> extends ContextKeyDefinedExpr {

	private static _info: ContextKeyInfo[] = [];

	static all(): IterableIterator<ContextKeyInfo> {
		return RawContextKey._info.values();
	}

	private readonly _defaultValue: T | undefined;

<<<<<<< HEAD
	constructor(readonly key: string, defaultValue: T | undefined) {
=======
	constructor(key: string, defaultValue: T | undefined, description?: string) {
>>>>>>> ed10bfb7
		super(key);
		this._defaultValue = defaultValue;

		// collect all context keys into a central place
		RawContextKey._info.push({ key, description, type: typeof defaultValue });
	}

	public bindTo(target: IContextKeyService): IContextKey<T> {
		return target.createKey(this.key, this._defaultValue);
	}

	public getValue(target: IContextKeyService): T | undefined {
		return target.getContextKeyValue<T>(this.key);
	}

	public toNegated(): ContextKeyExpression {
		return ContextKeyExpr.not(this.key);
	}

	public isEqualTo(value: any): ContextKeyExpression {
		return ContextKeyExpr.equals(this.key, value);
	}

	public notEqualsTo(value: any): ContextKeyExpression {
		return ContextKeyExpr.notEquals(this.key, value);
	}
}

export interface IContext {
	getValue<T>(key: string): T | undefined;
}

export interface IContextKey<T> {
	set(value: T): void;
	reset(): void;
	get(): T | undefined;
}

export interface IContextKeyServiceTarget {
	parentElement: IContextKeyServiceTarget | null;
	setAttribute(attr: string, value: string): void;
	removeAttribute(attr: string): void;
	hasAttribute(attr: string): boolean;
	getAttribute(attr: string): string | null;
}

export const IContextKeyService = createDecorator<IContextKeyService>('contextKeyService');

export interface IReadableSet<T> {
	has(value: T): boolean;
}

export interface IContextKeyChangeEvent {
	affectsSome(keys: IReadableSet<string>): boolean;
}

export interface IContextKeyService {
	readonly _serviceBrand: undefined;
	dispose(): void;

	onDidChangeContext: Event<IContextKeyChangeEvent>;
	bufferChangeEvents(callback: Function): void;

	createKey<T>(key: string, defaultValue: T | undefined): IContextKey<T>;
	contextMatchesRules(rules: ContextKeyExpression | undefined): boolean;
	getContextKeyValue<T>(key: string): T | undefined;

	createScoped(target: IContextKeyServiceTarget): IContextKeyService;
	createOverlay(overlay: Iterable<[string, any]>): IContextKeyService;
	getContext(target: IContextKeyServiceTarget | null): IContext;

	updateParent(parentContextKeyService: IContextKeyService): void;
}

export const SET_CONTEXT_COMMAND_ID = 'setContext';

function cmp1(key1: string, key2: string): number {
	if (key1 < key2) {
		return -1;
	}
	if (key1 > key2) {
		return 1;
	}
	return 0;
}

function cmp2(key1: string, value1: any, key2: string, value2: any): number {
	if (key1 < key2) {
		return -1;
	}
	if (key1 > key2) {
		return 1;
	}
	if (value1 < value2) {
		return -1;
	}
	if (value1 > value2) {
		return 1;
	}
	return 0;
}<|MERGE_RESOLUTION|>--- conflicted
+++ resolved
@@ -1273,11 +1273,7 @@
 
 	private readonly _defaultValue: T | undefined;
 
-<<<<<<< HEAD
-	constructor(readonly key: string, defaultValue: T | undefined) {
-=======
-	constructor(key: string, defaultValue: T | undefined, description?: string) {
->>>>>>> ed10bfb7
+	constructor(readonly key: string, defaultValue: T | undefined, description?: string) {
 		super(key);
 		this._defaultValue = defaultValue;
 
