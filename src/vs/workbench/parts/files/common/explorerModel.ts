/*---------------------------------------------------------------------------------------------
 *  Copyright (c) Microsoft Corporation. All rights reserved.
 *  Licensed under the MIT License. See License.txt in the project root for license information.
 *--------------------------------------------------------------------------------------------*/

'use strict';

import URI from 'vs/base/common/uri';
import paths = require('vs/base/common/paths');
import { ResourceMap } from 'vs/base/common/map';
import { isLinux } from 'vs/base/common/platform';
import { IFileStat, isParent } from 'vs/platform/files/common/files';
import { IEditorInput } from 'vs/platform/editor/common/editor';
import { IWorkspaceContextService } from 'vs/platform/workspace/common/workspace';
import { IEditorGroup, toResource } from 'vs/workbench/common/editor';

export enum StatType {
	FILE,
	FOLDER,
	ANY
}

export class Model {

	private _roots: FileStat[];

	constructor( @IWorkspaceContextService private contextService: IWorkspaceContextService) {
<<<<<<< HEAD
		const setRoots = () => {
			this._roots = this.contextService.getWorkspace().roots.map(uri => new FileStat(uri, undefined));
			this._roots.push(new FileStat(URI.parse('ftp://waws-prod-db3-029.ftp.azurewebsites.windows.net/'), undefined));
		};
		this.contextService.onDidChangeWorkspaceRoots(() => setRoots());
=======
		const setRoots = () => this._roots = this.contextService.getWorkspace().folders.map(uri => new FileStat(uri, undefined));
		this.contextService.onDidChangeWorkspaceFolders(() => setRoots());
>>>>>>> 0e7d3cbe
		setRoots();
	}

	public get roots(): FileStat[] {
		return this._roots;
	}

	/**
	 * Returns an array of child stat from this stat that matches with the provided path.
	 * Starts matching from the first root.
	 * Will return empty array in case the FileStat does not exist.
	 */
	public findAll(resource: URI): FileStat[] {
		return this.roots.map(root => root.find(resource)).filter(stat => !!stat);
	}

	/**
	 * Returns a FileStat that matches the passed resource.
	 * In case multiple FileStat are matching the resource (same folder opened multiple times) returns the FileStat that has the closest root.
	 * Will return null in case the FileStat does not exist.
	 */
	public findClosest(resource: URI): FileStat {
		const folder = this.contextService.getWorkspaceFolder(resource);
		if (folder) {
			const root = this.roots.filter(r => r.resource.toString() === folder.toString()).pop();
			if (root) {
				return root.find(resource);
			}
		}

		return null;
	}
}

export class FileStat implements IFileStat {
	public resource: URI;
	public name: string;
	public mtime: number;
	public etag: string;
	public isDirectory: boolean;
	public hasChildren: boolean;
	public children: FileStat[];
	public parent: FileStat;

	public exists: boolean;
	public isDirectoryResolved: boolean;

	constructor(resource: URI, public root: FileStat, isDirectory?: boolean, hasChildren?: boolean, name: string = paths.basename(resource.fsPath), mtime?: number, etag?: string) {
		this.resource = resource;
		this.name = name;
		this.isDirectory = !!isDirectory;
		this.hasChildren = isDirectory && hasChildren;
		this.etag = etag;
		this.mtime = mtime;

		// Prepare child stat array
		if (this.isDirectory) {
			this.children = [];
		}
		if (!this.root) {
			this.root = this;
		}

		this.isDirectoryResolved = false;
		this.exists = true;
	}

	public getId(): string {
		return this.resource.toString();
	}

	public get isRoot(): boolean {
		return this.resource.toString() === this.root.resource.toString();
	}

	public static create(raw: IFileStat, root: FileStat, resolveTo?: URI[]): FileStat {
		const stat = new FileStat(raw.resource, root, raw.isDirectory, raw.hasChildren, raw.name, raw.mtime, raw.etag);

		// Recursively add children if present
		if (stat.isDirectory) {

			// isDirectoryResolved is a very important indicator in the stat model that tells if the folder was fully resolved
			// the folder is fully resolved if either it has a list of children or the client requested this by using the resolveTo
			// array of resource path to resolve.
			stat.isDirectoryResolved = !!raw.children || (!!resolveTo && resolveTo.some((r) => {
				return paths.isEqualOrParent(r.fsPath, stat.resource.fsPath, !isLinux /* ignorecase */);
			}));

			// Recurse into children
			if (raw.children) {
				for (let i = 0, len = raw.children.length; i < len; i++) {
					const child = FileStat.create(raw.children[i], root, resolveTo);
					child.parent = stat;
					stat.children.push(child);
					stat.hasChildren = stat.children.length > 0;
				}
			}
		}

		return stat;
	}

	/**
	 * Merges the stat which was resolved from the disk with the local stat by copying over properties
	 * and children. The merge will only consider resolved stat elements to avoid overwriting data which
	 * exists locally.
	 */
	public static mergeLocalWithDisk(disk: FileStat, local: FileStat): void {
		if (disk.resource.toString() !== local.resource.toString()) {
			return; // Merging only supported for stats with the same resource
		}

		// Stop merging when a folder is not resolved to avoid loosing local data
		const mergingDirectories = disk.isDirectory || local.isDirectory;
		if (mergingDirectories && local.isDirectoryResolved && !disk.isDirectoryResolved) {
			return;
		}

		// Properties
		local.resource = disk.resource;
		local.name = disk.name;
		local.isDirectory = disk.isDirectory;
		local.hasChildren = disk.isDirectory && disk.hasChildren;
		local.mtime = disk.mtime;
		local.isDirectoryResolved = disk.isDirectoryResolved;

		// Merge Children if resolved
		if (mergingDirectories && disk.isDirectoryResolved) {

			// Map resource => stat
			const oldLocalChildren = new ResourceMap<FileStat>();
			if (local.children) {
				local.children.forEach((localChild: FileStat) => {
					oldLocalChildren.set(localChild.resource, localChild);
				});
			}

			// Clear current children
			local.children = [];

			// Merge received children
			disk.children.forEach((diskChild: FileStat) => {
				const formerLocalChild = oldLocalChildren.get(diskChild.resource);

				// Existing child: merge
				if (formerLocalChild) {
					FileStat.mergeLocalWithDisk(diskChild, formerLocalChild);
					formerLocalChild.parent = local;
					local.children.push(formerLocalChild);
				}

				// New child: add
				else {
					diskChild.parent = local;
					local.children.push(diskChild);
				}
			});
		}
	}

	/**
	 * Adds a child element to this folder.
	 */
	public addChild(child: FileStat): void {

		// Inherit some parent properties to child
		child.parent = this;
		child.updateResource(false);

		this.children.push(child);
		this.hasChildren = this.children.length > 0;
	}

	/**
	 * Returns true if this stat is a directory that contains a child with the given name.
	 *
	 * @param ignoreCase if true, will check for the name ignoring case.
	 * @param type the type of stat to check for.
	 */
	public hasChild(name: string, ignoreCase?: boolean, type: StatType = StatType.ANY): boolean {
		for (let i = 0; i < this.children.length; i++) {
			const child = this.children[i];
			if ((type === StatType.FILE && child.isDirectory) || (type === StatType.FOLDER && !child.isDirectory)) {
				continue;
			}

			// Check for Identity
			if (child.name === name) {
				return true;
			}

			// Also consider comparing without case
			if (ignoreCase && child.name.toLowerCase() === name.toLowerCase()) {
				return true;
			}
		}

		return false;
	}

	/**
	 * Removes a child element from this folder.
	 */
	public removeChild(child: FileStat): void {
		for (let i = 0; i < this.children.length; i++) {
			if (this.children[i].resource.toString() === child.resource.toString()) {
				this.children.splice(i, 1);
				break;
			}
		}

		this.hasChildren = this.children.length > 0;
	}

	/**
	 * Moves this element under a new parent element.
	 */
	public move(newParent: FileStat, fnBetweenStates?: (callback: () => void) => void, fnDone?: () => void): void {
		if (!fnBetweenStates) {
			fnBetweenStates = (cb: () => void) => { cb(); };
		}

		this.parent.removeChild(this);

		fnBetweenStates(() => {
			newParent.removeChild(this); // make sure to remove any previous version of the file if any
			newParent.addChild(this);
			this.updateResource(true);
			if (fnDone) {
				fnDone();
			}
		});
	}

	private updateResource(recursive: boolean): void {
		this.resource = this.parent.resource.with({ path: paths.join(this.parent.resource.path, this.name) });
		// this.resource = URI.file(paths.join(this.parent.resource.fsPath, this.name));

		if (recursive) {
			if (this.isDirectory && this.hasChildren && this.children) {
				this.children.forEach((child: FileStat) => {
					child.updateResource(true);
				});
			}
		}
	}

	/**
	 * Tells this stat that it was renamed. This requires changes to all children of this stat (if any)
	 * so that the path property can be updated properly.
	 */
	public rename(renamedStat: IFileStat): void {

		// Merge a subset of Properties that can change on rename
		this.name = renamedStat.name;
		this.mtime = renamedStat.mtime;

		// Update Paths including children
		this.updateResource(true);
	}

	/**
	 * Returns a child stat from this stat that matches with the provided path.
	 * Will return "null" in case the child does not exist.
	 */
	public find(resource: URI): FileStat {

		// Return if path found
		if (paths.isEqual(resource.fsPath, this.resource.fsPath, !isLinux /* ignorecase */)) {
			return this;
		}

		// Return if not having any children
		if (!this.hasChildren) {
			return null;
		}

		for (let i = 0; i < this.children.length; i++) {
			const child = this.children[i];

			if (paths.isEqual(resource.fsPath, child.resource.fsPath, !isLinux /* ignorecase */)) {
				return child;
			}

			if (child.isDirectory && isParent(resource.fsPath, child.resource.fsPath, !isLinux /* ignorecase */)) {
				return child.find(resource);
			}
		}

		return null; //Unable to find
	}
}

/* A helper that can be used to show a placeholder when creating a new stat */
export class NewStatPlaceholder extends FileStat {

	private static ID = 0;

	private id: number;
	private directoryPlaceholder: boolean;

	constructor(isDirectory: boolean, root: FileStat) {
		super(URI.file(''), root);

		this.id = NewStatPlaceholder.ID++;
		this.isDirectoryResolved = isDirectory;
		this.directoryPlaceholder = isDirectory;
	}

	public destroy(): void {
		this.parent.removeChild(this);

		this.isDirectoryResolved = void 0;
		this.name = void 0;
		this.isDirectory = void 0;
		this.hasChildren = void 0;
		this.mtime = void 0;
	}

	public getId(): string {
		return `new-stat-placeholder:${this.id}:${this.parent.resource.toString()}`;
	}

	public isDirectoryPlaceholder(): boolean {
		return this.directoryPlaceholder;
	}

	public addChild(child: NewStatPlaceholder): void {
		throw new Error('Can\'t perform operations in NewStatPlaceholder.');
	}

	public hasChild(name: string, ignoreCase?: boolean): boolean {
		return false;
	}

	public removeChild(child: NewStatPlaceholder): void {
		throw new Error('Can\'t perform operations in NewStatPlaceholder.');
	}

	public move(newParent: NewStatPlaceholder): void {
		throw new Error('Can\'t perform operations in NewStatPlaceholder.');
	}

	public rename(renamedStat: NewStatPlaceholder): void {
		throw new Error('Can\'t perform operations in NewStatPlaceholder.');
	}

	public find(resource: URI): NewStatPlaceholder {
		return null;
	}

	public static addNewStatPlaceholder(parent: FileStat, isDirectory: boolean): NewStatPlaceholder {
		const child = new NewStatPlaceholder(isDirectory, parent.root);

		// Inherit some parent properties to child
		child.parent = parent;
		parent.children.push(child);

		parent.hasChildren = parent.children.length > 0;

		return child;
	}
}

export class OpenEditor {

	constructor(private editor: IEditorInput, private group: IEditorGroup) {
		// noop
	}

	public get editorInput() {
		return this.editor;
	}

	public get editorGroup() {
		return this.group;
	}

	public getId(): string {
		return `openeditor:${this.group.id}:${this.group.indexOf(this.editor)}:${this.editor.getName()}:${this.editor.getDescription()}`;
	}

	public isPreview(): boolean {
		return this.group.isPreview(this.editor);
	}

	public isUntitled(): boolean {
		return !!toResource(this.editor, { supportSideBySide: true, filter: 'untitled' });
	}

	public isDirty(): boolean {
		return this.editor.isDirty();
	}

	public getResource(): URI {
		return toResource(this.editor, { supportSideBySide: true, filter: ['file', 'untitled'] });
	}
}<|MERGE_RESOLUTION|>--- conflicted
+++ resolved
@@ -25,16 +25,11 @@
 	private _roots: FileStat[];
 
 	constructor( @IWorkspaceContextService private contextService: IWorkspaceContextService) {
-<<<<<<< HEAD
 		const setRoots = () => {
-			this._roots = this.contextService.getWorkspace().roots.map(uri => new FileStat(uri, undefined));
+			this._roots = this.contextService.getWorkspace().folders.map(uri => new FileStat(uri, undefined));
 			this._roots.push(new FileStat(URI.parse('ftp://waws-prod-db3-029.ftp.azurewebsites.windows.net/'), undefined));
 		};
-		this.contextService.onDidChangeWorkspaceRoots(() => setRoots());
-=======
-		const setRoots = () => this._roots = this.contextService.getWorkspace().folders.map(uri => new FileStat(uri, undefined));
 		this.contextService.onDidChangeWorkspaceFolders(() => setRoots());
->>>>>>> 0e7d3cbe
 		setRoots();
 	}
 
