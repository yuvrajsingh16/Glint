/*---------------------------------------------------------------------------------------------
 *  Copyright (c) Microsoft Corporation. All rights reserved.
 *  Licensed under the MIT License. See License.txt in the project root for license information.
 *--------------------------------------------------------------------------------------------*/

import { onUnexpectedError } from '../common/errors.js';
import { Event } from '../common/event.js';
import { escapeDoubleQuotes, IMarkdownString, isMarkdownString, MarkdownStringTrustedOptions, parseHrefAndDimensions, removeMarkdownEscapes } from '../common/htmlContent.js';
import { markdownEscapeEscapedIcons } from '../common/iconLabels.js';
import { defaultGenerator } from '../common/idGenerator.js';
import { KeyCode } from '../common/keyCodes.js';
import { Lazy } from '../common/lazy.js';
import { DisposableStore, IDisposable, toDisposable } from '../common/lifecycle.js';
import * as marked from '../common/marked/marked.js';
import { parse } from '../common/marshalling.js';
import { FileAccess, Schemas } from '../common/network.js';
import { cloneAndChange } from '../common/objects.js';
import { dirname, resolvePath } from '../common/resources.js';
import { escape } from '../common/strings.js';
import { URI } from '../common/uri.js';
import * as DOM from './dom.js';
import dompurify from './dompurify/dompurify.js';
import { DomEmitter } from './event.js';
import { createElement, FormattedTextRenderOptions } from './formattedTextRenderer.js';
import { StandardKeyboardEvent } from './keyboardEvent.js';
import { StandardMouseEvent } from './mouseEvent.js';
import { renderLabelWithIcons } from './ui/iconLabel/iconLabels.js';

export interface MarkedOptions extends Readonly<Omit<marked.MarkedOptions, 'extensions' | 'baseUrl'>> {
	readonly markedExtensions?: marked.MarkedExtension[];
}

export interface MarkdownRenderOptions extends FormattedTextRenderOptions {
	readonly codeBlockRenderer?: (languageId: string, value: string) => Promise<HTMLElement>;
	readonly codeBlockRendererSync?: (languageId: string, value: string, raw?: string) => HTMLElement;
	readonly asyncRenderCallback?: () => void;
	readonly fillInIncompleteTokens?: boolean;
	readonly remoteImageIsAllowed?: (uri: URI) => boolean;
	readonly sanitizerOptions?: ISanitizerOptions;
}

export interface ISanitizerOptions {
<<<<<<< HEAD
	readonly replaceWithPlaintext?: boolean;
	readonly allowedTags?: readonly string[];
	readonly customAttrSanitizer?: (attrName: string, attrValue: string) => boolean | string;
	readonly allowedSchemes?: readonly string[];
=======
	replaceWithPlaintext?: boolean;
	allowedTags?: string[];
	allowedProductProtocols?: string[];
>>>>>>> 03394e2f
}

const defaultMarkedRenderers = Object.freeze({
	image: ({ href, title, text }: marked.Tokens.Image): string => {
		let dimensions: string[] = [];
		let attributes: string[] = [];
		if (href) {
			({ href, dimensions } = parseHrefAndDimensions(href));
			attributes.push(`src="${escapeDoubleQuotes(href)}"`);
		}
		if (text) {
			attributes.push(`alt="${escapeDoubleQuotes(text)}"`);
		}
		if (title) {
			attributes.push(`title="${escapeDoubleQuotes(title)}"`);
		}
		if (dimensions.length) {
			attributes = attributes.concat(dimensions);
		}
		return '<img ' + attributes.join(' ') + '>';
	},

	paragraph(this: marked.Renderer, { tokens }: marked.Tokens.Paragraph): string {
		return `<p>${this.parser.parseInline(tokens)}</p>`;
	},

	link(this: marked.Renderer, { href, title, tokens }: marked.Tokens.Link): string {
		let text = this.parser.parseInline(tokens);
		if (typeof href !== 'string') {
			return '';
		}

		// Remove markdown escapes. Workaround for https://github.com/chjj/marked/issues/829
		if (href === text) { // raw link case
			text = removeMarkdownEscapes(text);
		}

		title = typeof title === 'string' ? escapeDoubleQuotes(removeMarkdownEscapes(title)) : '';
		href = removeMarkdownEscapes(href);

		// HTML Encode href
		href = href.replace(/&/g, '&amp;')
			.replace(/</g, '&lt;')
			.replace(/>/g, '&gt;')
			.replace(/"/g, '&quot;')
			.replace(/'/g, '&#39;');

		return `<a href="${href}" title="${title || href}" draggable="false">${text}</a>`;
	},
});

/**
 * Low-level way create a html element from a markdown string.
 *
 * **Note** that for most cases you should be using {@link import('../../editor/browser/widget/markdownRenderer/browser/markdownRenderer.js').MarkdownRenderer MarkdownRenderer}
 * which comes with support for pretty code block rendering and which uses the default way of handling links.
 */
export function renderMarkdown(markdown: IMarkdownString, options: MarkdownRenderOptions = {}, markedOptions: MarkedOptions = {}): { element: HTMLElement; dispose: () => void } {
	const disposables = new DisposableStore();
	let isDisposed = false;

	const element = createElement(options);

	const markedInstance = new marked.Marked(...(markedOptions.markedExtensions ?? []));
	const { renderer, codeBlocks, syncCodeBlocks } = createMarkdownRenderer(markedInstance, options, markedOptions, markdown);
	const value = preprocessMarkdownString(markdown);

	let renderedMarkdown: string;
	if (options.fillInIncompleteTokens) {
		// The defaults are applied by parse but not lexer()/parser(), and they need to be present
		const opts: MarkedOptions = {
			...markedInstance.defaults,
			...markedOptions,
			renderer
		};
		const tokens = markedInstance.lexer(value, opts);
		const newTokens = fillInIncompleteTokens(tokens);
		renderedMarkdown = markedInstance.parser(newTokens, opts);
	} else {
		renderedMarkdown = markedInstance.parse(value, { ...markedOptions, renderer, async: false });
	}

	// Rewrite theme icons
	if (markdown.supportThemeIcons) {
		const elements = renderLabelWithIcons(renderedMarkdown);
		renderedMarkdown = elements.map(e => typeof e === 'string' ? e : e.outerHTML).join('');
	}

	const htmlParser = new DOMParser();
	const markdownHtmlDoc = htmlParser.parseFromString(sanitizeRenderedMarkdown({ isTrusted: markdown.isTrusted, ...options.sanitizerOptions }, renderedMarkdown) as unknown as string, 'text/html');

	rewriteRenderedLinks(markdown, options, markdownHtmlDoc.body);

	element.innerHTML = sanitizeRenderedMarkdown({ isTrusted: markdown.isTrusted, ...options.sanitizerOptions }, markdownHtmlDoc.body.innerHTML) as unknown as string;

	if (codeBlocks.length > 0) {
		Promise.all(codeBlocks).then((tuples) => {
			if (isDisposed) {
				return;
			}
			const renderedElements = new Map(tuples);
			const placeholderElements = element.querySelectorAll<HTMLDivElement>(`div[data-code]`);
			for (const placeholderElement of placeholderElements) {
				const renderedElement = renderedElements.get(placeholderElement.dataset['code'] ?? '');
				if (renderedElement) {
					DOM.reset(placeholderElement, renderedElement);
				}
			}
			options.asyncRenderCallback?.();
		});
	} else if (syncCodeBlocks.length > 0) {
		const renderedElements = new Map(syncCodeBlocks);
		const placeholderElements = element.querySelectorAll<HTMLDivElement>(`div[data-code]`);
		for (const placeholderElement of placeholderElements) {
			const renderedElement = renderedElements.get(placeholderElement.dataset['code'] ?? '');
			if (renderedElement) {
				DOM.reset(placeholderElement, renderedElement);
			}
		}
	}

	// Signal size changes for image tags
	if (options.asyncRenderCallback) {
		for (const img of element.getElementsByTagName('img')) {
			const listener = disposables.add(DOM.addDisposableListener(img, 'load', () => {
				listener.dispose();
				options.asyncRenderCallback!();
			}));
		}
	}

	// Add event listeners for links
	if (options.actionHandler) {
		const onClick = options.actionHandler.disposables.add(new DomEmitter(element, 'click'));
		const onAuxClick = options.actionHandler.disposables.add(new DomEmitter(element, 'auxclick'));
		options.actionHandler.disposables.add(Event.any(onClick.event, onAuxClick.event)(e => {
			const mouseEvent = new StandardMouseEvent(DOM.getWindow(element), e);
			if (!mouseEvent.leftButton && !mouseEvent.middleButton) {
				return;
			}
			activateLink(markdown, options, mouseEvent);
		}));

		options.actionHandler.disposables.add(DOM.addDisposableListener(element, 'keydown', (e) => {
			const keyboardEvent = new StandardKeyboardEvent(e);
			if (!keyboardEvent.equals(KeyCode.Space) && !keyboardEvent.equals(KeyCode.Enter)) {
				return;
			}
			activateLink(markdown, options, keyboardEvent);
		}));
	}

	return {
		element,
		dispose: () => {
			isDisposed = true;
			disposables.dispose();
		}
	};
}

function rewriteRenderedLinks(markdown: IMarkdownString, options: MarkdownRenderOptions, root: HTMLElement) {
	for (const el of root.querySelectorAll('img, audio, video, source')) {
		const src = el.getAttribute('src'); // Get the raw 'src' attribute value as text, not the resolved 'src'
		if (src) {
			let href = src;
			try {
				if (markdown.baseUri) { // absolute or relative local path, or file: uri
					href = resolveWithBaseUri(URI.from(markdown.baseUri), href);
				}
			} catch (err) { }

			el.setAttribute('src', massageHref(markdown, href, true));

			if (options.remoteImageIsAllowed) {
				const uri = URI.parse(href);
				if (uri.scheme !== Schemas.file && uri.scheme !== Schemas.data && !options.remoteImageIsAllowed(uri)) {
					el.replaceWith(DOM.$('', undefined, el.outerHTML));
				}
			}
		}
	}

	for (const el of root.querySelectorAll('a')) {
		const href = el.getAttribute('href'); // Get the raw 'href' attribute value as text, not the resolved 'href'
		el.setAttribute('href', ''); // Clear out href. We use the `data-href` for handling clicks instead
		if (!href
			|| /^data:|javascript:/i.test(href)
			|| (/^command:/i.test(href) && !markdown.isTrusted)
			|| /^command:(\/\/\/)?_workbench\.downloadResource/i.test(href)) {
			// drop the link
			el.replaceWith(...el.childNodes);
		} else {
			let resolvedHref = massageHref(markdown, href, false);
			if (markdown.baseUri) {
				resolvedHref = resolveWithBaseUri(URI.from(markdown.baseUri), href);
			}
			el.dataset.href = resolvedHref;
		}
	}
}

function createMarkdownRenderer(marked: marked.Marked, options: MarkdownRenderOptions, markedOptions: MarkedOptions, markdown: IMarkdownString): { renderer: marked.Renderer; codeBlocks: Promise<[string, HTMLElement]>[]; syncCodeBlocks: [string, HTMLElement][] } {
	const renderer = new marked.Renderer(markedOptions);
	renderer.image = defaultMarkedRenderers.image;
	renderer.link = defaultMarkedRenderers.link;
	renderer.paragraph = defaultMarkedRenderers.paragraph;

	// Will collect [id, renderedElement] tuples
	const codeBlocks: Promise<[string, HTMLElement]>[] = [];
	const syncCodeBlocks: [string, HTMLElement][] = [];

	if (options.codeBlockRendererSync) {
		renderer.code = ({ text, lang, raw }: marked.Tokens.Code) => {
			const id = defaultGenerator.nextId();
			const value = options.codeBlockRendererSync!(postProcessCodeBlockLanguageId(lang), text, raw);
			syncCodeBlocks.push([id, value]);
			return `<div class="code" data-code="${id}">${escape(text)}</div>`;
		};
	} else if (options.codeBlockRenderer) {
		renderer.code = ({ text, lang }: marked.Tokens.Code) => {
			const id = defaultGenerator.nextId();
			const value = options.codeBlockRenderer!(postProcessCodeBlockLanguageId(lang), text);
			codeBlocks.push(value.then(element => [id, element]));
			return `<div class="code" data-code="${id}">${escape(text)}</div>`;
		};
	}

	if (!markdown.supportHtml) {
		// Note: we always pass the output through dompurify after this so that we don't rely on
		// marked for real sanitization.
		renderer.html = ({ text }) => {
			if (options.sanitizerOptions?.replaceWithPlaintext) {
				return escape(text);
			}

			const match = markdown.isTrusted ? text.match(/^(<span[^>]+>)|(<\/\s*span>)$/) : undefined;
			return match ? text : '';
		};
	}
	return { renderer, codeBlocks, syncCodeBlocks };
}

function preprocessMarkdownString(markdown: IMarkdownString) {
	let value = markdown.value;

	// values that are too long will freeze the UI
	if (value.length > 100_000) {
		value = `${value.substr(0, 100_000)}…`;
	}

	// escape theme icons
	if (markdown.supportThemeIcons) {
		value = markdownEscapeEscapedIcons(value);
	}

	return value;
}

function activateLink(markdown: IMarkdownString, options: MarkdownRenderOptions, event: StandardMouseEvent | StandardKeyboardEvent): void {
	const target = event.target.closest('a[data-href]');
	if (!DOM.isHTMLElement(target)) {
		return;
	}

	try {
		let href = target.dataset['href'];
		if (href) {
			if (markdown.baseUri) {
				href = resolveWithBaseUri(URI.from(markdown.baseUri), href);
			}
			options.actionHandler!.callback(href, event);
		}
	} catch (err) {
		onUnexpectedError(err);
	} finally {
		event.preventDefault();
	}
}

function uriMassage(markdown: IMarkdownString, part: string): string {
	let data: unknown;
	try {
		data = parse(decodeURIComponent(part));
	} catch (e) {
		// ignore
	}
	if (!data) {
		return part;
	}
	data = cloneAndChange(data, value => {
		if (markdown.uris && markdown.uris[value]) {
			return URI.revive(markdown.uris[value]);
		} else {
			return undefined;
		}
	});
	return encodeURIComponent(JSON.stringify(data));
}

function massageHref(markdown: IMarkdownString, href: string, isDomUri: boolean): string {
	const data = markdown.uris && markdown.uris[href];
	let uri = URI.revive(data);
	if (isDomUri) {
		if (href.startsWith(Schemas.data + ':')) {
			return href;
		}
		if (!uri) {
			uri = URI.parse(href);
		}
		// this URI will end up as "src"-attribute of a dom node
		// and because of that special rewriting needs to be done
		// so that the URI uses a protocol that's understood by
		// browsers (like http or https)
		return FileAccess.uriToBrowserUri(uri).toString(true);
	}
	if (!uri) {
		return href;
	}
	if (URI.parse(href).toString() === uri.toString()) {
		return href; // no transformation performed
	}
	if (uri.query) {
		uri = uri.with({ query: uriMassage(markdown, uri.query) });
	}
	return uri.toString();
}

function postProcessCodeBlockLanguageId(lang: string | undefined): string {
	if (!lang) {
		return '';
	}

	const parts = lang.split(/[\s+|:|,|\{|\?]/, 1);
	if (parts.length) {
		return parts[0];
	}
	return lang;
}

function resolveWithBaseUri(baseUri: URI, href: string): string {
	const hasScheme = /^\w[\w\d+.-]*:/.test(href);
	if (hasScheme) {
		return href;
	}

	if (baseUri.path.endsWith('/')) {
		return resolvePath(baseUri, href).toString();
	} else {
		return resolvePath(dirname(baseUri), href).toString();
	}
}

interface IInternalSanitizerOptions extends ISanitizerOptions {
	readonly isTrusted?: boolean | MarkdownStringTrustedOptions;
}

const selfClosingTags = ['area', 'base', 'br', 'col', 'command', 'embed', 'hr', 'img', 'input', 'keygen', 'link', 'meta', 'param', 'source', 'track', 'wbr'];

function sanitizeRenderedMarkdown(
	options: IInternalSanitizerOptions,
	renderedMarkdown: string,
): TrustedHTML {
	const { config, allowedSchemes } = getSanitizerOptions(options);
	const store = new DisposableStore();
	store.add(addDompurifyHook('uponSanitizeAttribute', (element, e) => {
		if (options.customAttrSanitizer) {
			const result = options.customAttrSanitizer(e.attrName, e.attrValue);
			if (typeof result === 'string') {
				if (result) {
					e.attrValue = result;
					e.keepAttr = true;
				} else {
					e.keepAttr = false;
				}
			} else {
				e.keepAttr = result;
			}
			return;
		}

		if (e.attrName === 'style' || e.attrName === 'class') {
			if (element.tagName === 'SPAN') {
				if (e.attrName === 'style') {
					e.keepAttr = /^(color\:(#[0-9a-fA-F]+|var\(--vscode(-[a-zA-Z0-9]+)+\));)?(background-color\:(#[0-9a-fA-F]+|var\(--vscode(-[a-zA-Z0-9]+)+\));)?(border-radius:[0-9]+px;)?$/.test(e.attrValue);
					return;
				} else if (e.attrName === 'class') {
					e.keepAttr = /^codicon codicon-[a-z\-]+( codicon-modifier-[a-z\-]+)?$/.test(e.attrValue);
					return;
				}
			}

			e.keepAttr = false;
			return;
		} else if (element.tagName === 'INPUT' && element.attributes.getNamedItem('type')?.value === 'checkbox') {
			if ((e.attrName === 'type' && e.attrValue === 'checkbox') || e.attrName === 'disabled' || e.attrName === 'checked') {
				e.keepAttr = true;
				return;
			}
			e.keepAttr = false;
		}
	}));

	store.add(addDompurifyHook('uponSanitizeElement', (element, e) => {
		if (e.tagName === 'input') {
			if (element.attributes.getNamedItem('type')?.value === 'checkbox') {
				element.setAttribute('disabled', '');
			} else if (!options.replaceWithPlaintext) {
				element.remove();
			}
		}

		if (options.replaceWithPlaintext && !e.allowedTags[e.tagName] && e.tagName !== 'body') {
			if (element.parentElement) {
				let startTagText: string;
				let endTagText: string | undefined;
				if (e.tagName === '#comment') {
					startTagText = `<!--${element.textContent}-->`;
				} else {
					const isSelfClosing = selfClosingTags.includes(e.tagName);
					const attrString = element.attributes.length ?
						' ' + Array.from(element.attributes)
							.map(attr => `${attr.name}="${attr.value}"`)
							.join(' ')
						: '';
					startTagText = `<${e.tagName}${attrString}>`;
					if (!isSelfClosing) {
						endTagText = `</${e.tagName}>`;
					}
				}

				const fragment = document.createDocumentFragment();
				const textNode = element.parentElement.ownerDocument.createTextNode(startTagText);
				fragment.appendChild(textNode);
				const endTagTextNode = endTagText ? element.parentElement.ownerDocument.createTextNode(endTagText) : undefined;
				while (element.firstChild) {
					fragment.appendChild(element.firstChild);
				}

				if (endTagTextNode) {
					fragment.appendChild(endTagTextNode);
				}

				if (element.nodeType === Node.COMMENT_NODE) {
					// Workaround for https://github.com/cure53/DOMPurify/issues/1005
					// The comment will be deleted in the next phase. However if we try to remove it now, it will cause
					// an exception. Instead we insert the text node before the comment.
					element.parentElement.insertBefore(fragment, element);
				} else {
					element.parentElement.replaceChild(fragment, element);
				}
			}
		}
	}));

	store.add(DOM.hookDomPurifyHrefAndSrcSanitizer(allowedSchemes));

	try {
		return dompurify.sanitize(renderedMarkdown, { ...config, RETURN_TRUSTED_TYPE: true });
	} finally {
		store.dispose();
	}
}

export const allowedMarkdownAttr = [
	'align',
	'autoplay',
	'alt',
	'checked',
	'class',
	'colspan',
	'controls',
	'data-code',
	'data-href',
	'disabled',
	'draggable',
	'height',
	'href',
	'loop',
	'muted',
	'playsinline',
	'poster',
	'rowspan',
	'src',
	'style',
	'target',
	'title',
	'type',
	'width',
	'start',
];

function getSanitizerOptions(options: IInternalSanitizerOptions): { config: dompurify.Config; allowedSchemes: string[] } {
	const allowedSchemes = [
		Schemas.http,
		Schemas.https,
		Schemas.mailto,
		Schemas.data,
		Schemas.file,
		Schemas.vscodeFileResource,
		Schemas.vscodeRemote,
		Schemas.vscodeRemoteResource,
		Schemas.vscodeNotebookCell
	];

	if (options.isTrusted) {
		allowedSchemes.push(Schemas.command);
	}

	if (options.allowedProductProtocols) {
		allowedSchemes.push(...options.allowedProductProtocols);
	}

	return {
		config: {
			// allowedTags should included everything that markdown renders to.
			// Since we have our own sanitize function for marked, it's possible we missed some tag so let dompurify make sure.
			// HTML tags that can result from markdown are from reading https://spec.commonmark.org/0.29/
			// HTML table tags that can result from markdown are from https://github.github.com/gfm/#tables-extension-
			ALLOWED_TAGS: options.allowedTags ? [...options.allowedTags] : [...DOM.basicMarkupHtmlTags],
			ALLOWED_ATTR: allowedMarkdownAttr,
			ALLOW_UNKNOWN_PROTOCOLS: true,
		},
		allowedSchemes
	};
}

/**
 * Strips all markdown from `string`, if it's an IMarkdownString. For example
 * `# Header` would be output as `Header`. If it's not, the string is returned.
 */
export function renderStringAsPlaintext(string: IMarkdownString | string) {
	return isMarkdownString(string) ? renderMarkdownAsPlaintext(string) : string;
}

/**
 * Strips all markdown from `markdown`
 *
 * For example `# Header` would be output as `Header`.
 *
 * @param withCodeBlocks Include the ``` of code blocks as well
 */
export function renderMarkdownAsPlaintext(markdown: IMarkdownString, withCodeBlocks?: boolean) {
	// values that are too long will freeze the UI
	let value = markdown.value ?? '';
	if (value.length > 100_000) {
		value = `${value.substr(0, 100_000)}…`;
	}

	const html = marked.parse(value, { async: false, renderer: withCodeBlocks ? plainTextWithCodeBlocksRenderer.value : plainTextRenderer.value });
	return sanitizeRenderedMarkdown({ isTrusted: false }, html)
		.toString()
		.replace(/&(#\d+|[a-zA-Z]+);/g, m => unescapeInfo.get(m) ?? m)
		.trim();
}

const unescapeInfo = new Map<string, string>([
	['&quot;', '"'],
	['&nbsp;', ' '],
	['&amp;', '&'],
	['&#39;', '\''],
	['&lt;', '<'],
	['&gt;', '>'],
]);

function createPlainTextRenderer(): marked.Renderer {
	const renderer = new marked.Renderer();

	renderer.code = ({ text }: marked.Tokens.Code): string => {
		return escape(text);
	};
	renderer.blockquote = ({ text }: marked.Tokens.Blockquote): string => {
		return text + '\n';
	};
	renderer.html = (_: marked.Tokens.HTML): string => {
		return '';
	};
	renderer.heading = function ({ tokens }: marked.Tokens.Heading): string {
		return this.parser.parseInline(tokens) + '\n';
	};
	renderer.hr = (): string => {
		return '';
	};
	renderer.list = function ({ items }: marked.Tokens.List): string {
		return items.map(x => this.listitem(x)).join('\n') + '\n';
	};
	renderer.listitem = ({ text }: marked.Tokens.ListItem): string => {
		return text + '\n';
	};
	renderer.paragraph = function ({ tokens }: marked.Tokens.Paragraph): string {
		return this.parser.parseInline(tokens) + '\n';
	};
	renderer.table = function ({ header, rows }: marked.Tokens.Table): string {
		return header.map(cell => this.tablecell(cell)).join(' ') + '\n' + rows.map(cells => cells.map(cell => this.tablecell(cell)).join(' ')).join('\n') + '\n';
	};
	renderer.tablerow = ({ text }: marked.Tokens.TableRow): string => {
		return text;
	};
	renderer.tablecell = function ({ tokens }: marked.Tokens.TableCell): string {
		return this.parser.parseInline(tokens);
	};
	renderer.strong = ({ text }: marked.Tokens.Strong): string => {
		return text;
	};
	renderer.em = ({ text }: marked.Tokens.Em): string => {
		return text;
	};
	renderer.codespan = ({ text }: marked.Tokens.Codespan): string => {
		return escape(text);
	};
	renderer.br = (_: marked.Tokens.Br): string => {
		return '\n';
	};
	renderer.del = ({ text }: marked.Tokens.Del): string => {
		return text;
	};
	renderer.image = (_: marked.Tokens.Image): string => {
		return '';
	};
	renderer.text = ({ text }: marked.Tokens.Text): string => {
		return text;
	};
	renderer.link = ({ text }: marked.Tokens.Link): string => {
		return text;
	};
	return renderer;
}
const plainTextRenderer = new Lazy<marked.Renderer>(createPlainTextRenderer);

const plainTextWithCodeBlocksRenderer = new Lazy<marked.Renderer>(() => {
	const renderer = createPlainTextRenderer();
	renderer.code = ({ text }: marked.Tokens.Code): string => {
		return `\n\`\`\`\n${escape(text)}\n\`\`\`\n`;
	};
	return renderer;
});

function mergeRawTokenText(tokens: marked.Token[]): string {
	let mergedTokenText = '';
	tokens.forEach(token => {
		mergedTokenText += token.raw;
	});
	return mergedTokenText;
}

function completeSingleLinePattern(token: marked.Tokens.Text | marked.Tokens.Paragraph): marked.Token | undefined {
	if (!token.tokens) {
		return undefined;
	}

	for (let i = token.tokens.length - 1; i >= 0; i--) {
		const subtoken = token.tokens[i];
		if (subtoken.type === 'text') {
			const lines = subtoken.raw.split('\n');
			const lastLine = lines[lines.length - 1];
			if (lastLine.includes('`')) {
				return completeCodespan(token);
			}

			else if (lastLine.includes('**')) {
				return completeDoublestar(token);
			}

			else if (lastLine.match(/\*\w/)) {
				return completeStar(token);
			}

			else if (lastLine.match(/(^|\s)__\w/)) {
				return completeDoubleUnderscore(token);
			}

			else if (lastLine.match(/(^|\s)_\w/)) {
				return completeUnderscore(token);
			}

			else if (
				// Text with start of link target
				hasLinkTextAndStartOfLinkTarget(lastLine) ||
				// This token doesn't have the link text, eg if it contains other markdown constructs that are in other subtokens.
				// But some preceding token does have an unbalanced [ at least
				hasStartOfLinkTargetAndNoLinkText(lastLine) && token.tokens.slice(0, i).some(t => t.type === 'text' && t.raw.match(/\[[^\]]*$/))
			) {
				const nextTwoSubTokens = token.tokens.slice(i + 1);

				// A markdown link can look like
				// [link text](https://microsoft.com "more text")
				// Where "more text" is a title for the link or an argument to a vscode command link
				if (
					// If the link was parsed as a link, then look for a link token and a text token with a quote
					nextTwoSubTokens[0]?.type === 'link' && nextTwoSubTokens[1]?.type === 'text' && nextTwoSubTokens[1].raw.match(/^ *"[^"]*$/) ||
					// And if the link was not parsed as a link (eg command link), just look for a single quote in this token
					lastLine.match(/^[^"]* +"[^"]*$/)
				) {

					return completeLinkTargetArg(token);
				}
				return completeLinkTarget(token);
			}

			// Contains the start of link text, and no following tokens contain the link target
			else if (lastLine.match(/(^|\s)\[\w*/)) {
				return completeLinkText(token);
			}
		}
	}

	return undefined;
}

function hasLinkTextAndStartOfLinkTarget(str: string): boolean {
	return !!str.match(/(^|\s)\[.*\]\(\w*/);
}

function hasStartOfLinkTargetAndNoLinkText(str: string): boolean {
	return !!str.match(/^[^\[]*\]\([^\)]*$/);
}

function completeListItemPattern(list: marked.Tokens.List): marked.Tokens.List | undefined {
	// Patch up this one list item
	const lastListItem = list.items[list.items.length - 1];
	const lastListSubToken = lastListItem.tokens ? lastListItem.tokens[lastListItem.tokens.length - 1] : undefined;

	/*
	Example list token structures:

	list
		list_item
			text
				text
				codespan
				link
		list_item
			text
			code // Complete indented codeblock
		list_item
			text
			space
			text
				text // Incomplete indented codeblock
		list_item
			text
			list // Nested list
				list_item
					text
						text

	Contrast with paragraph:
	paragraph
		text
		codespan
	*/

	const listEndsInHeading = (list: marked.Tokens.List): boolean => {
		// A list item can be rendered as a heading for some reason when it has a subitem where we haven't rendered the text yet like this:
		// 1. list item
		//    -
		const lastItem = list.items.at(-1);
		const lastToken = lastItem?.tokens.at(-1);
		return lastToken?.type === 'heading' || lastToken?.type === 'list' && listEndsInHeading(lastToken as marked.Tokens.List);
	};

	let newToken: marked.Token | undefined;
	if (lastListSubToken?.type === 'text' && !('inRawBlock' in lastListItem)) { // Why does Tag have a type of 'text'
		newToken = completeSingleLinePattern(lastListSubToken as marked.Tokens.Text);
	} else if (listEndsInHeading(list)) {
		const newList = marked.lexer(list.raw.trim() + ' &nbsp;')[0] as marked.Tokens.List;
		if (newList.type !== 'list') {
			// Something went wrong
			return;
		}
		return newList;
	}

	if (!newToken || newToken.type !== 'paragraph') { // 'text' item inside the list item turns into paragraph
		// Nothing to fix, or not a pattern we were expecting
		return;
	}

	const previousListItemsText = mergeRawTokenText(list.items.slice(0, -1));

	// Grabbing the `- ` or `1. ` or `* ` off the list item because I can't find a better way to do this
	const lastListItemLead = lastListItem.raw.match(/^(\s*(-|\d+\.|\*) +)/)?.[0];
	if (!lastListItemLead) {
		// Is badly formatted
		return;
	}

	const newListItemText = lastListItemLead +
		mergeRawTokenText(lastListItem.tokens.slice(0, -1)) +
		newToken.raw;

	const newList = marked.lexer(previousListItemsText + newListItemText)[0] as marked.Tokens.List;
	if (newList.type !== 'list') {
		// Something went wrong
		return;
	}

	return newList;
}

function completeHeading(token: marked.Tokens.Heading, fullRawText: string): marked.TokensList | void {
	if (token.raw.match(/-\s*$/)) {
		return marked.lexer(fullRawText + ' &nbsp;');
	}
}

const maxIncompleteTokensFixRounds = 3;
export function fillInIncompleteTokens(tokens: marked.TokensList): marked.TokensList {
	for (let i = 0; i < maxIncompleteTokensFixRounds; i++) {
		const newTokens = fillInIncompleteTokensOnce(tokens);
		if (newTokens) {
			tokens = newTokens;
		} else {
			break;
		}
	}

	return tokens;
}

function fillInIncompleteTokensOnce(tokens: marked.TokensList): marked.TokensList | null {
	let i: number;
	let newTokens: marked.Token[] | undefined;
	for (i = 0; i < tokens.length; i++) {
		const token = tokens[i];

		if (token.type === 'paragraph' && token.raw.match(/(\n|^)\|/)) {
			newTokens = completeTable(tokens.slice(i));
			break;
		}
	}

	const lastToken = tokens.at(-1);
	if (!newTokens && lastToken?.type === 'list') {
		const newListToken = completeListItemPattern(lastToken as marked.Tokens.List);
		if (newListToken) {
			newTokens = [newListToken];
			i = tokens.length - 1;
		}
	}

	if (!newTokens && lastToken?.type === 'paragraph') {
		// Only operates on a single token, because any newline that follows this should break these patterns
		const newToken = completeSingleLinePattern(lastToken as marked.Tokens.Paragraph);
		if (newToken) {
			newTokens = [newToken];
			i = tokens.length - 1;
		}
	}

	if (newTokens) {
		const newTokensList = [
			...tokens.slice(0, i),
			...newTokens
		];
		(newTokensList as marked.TokensList).links = tokens.links;
		return newTokensList as marked.TokensList;
	}

	if (lastToken?.type === 'heading') {
		const completeTokens = completeHeading(lastToken as marked.Tokens.Heading, mergeRawTokenText(tokens));
		if (completeTokens) {
			return completeTokens;
		}
	}

	return null;
}


function completeCodespan(token: marked.Token): marked.Token {
	return completeWithString(token, '`');
}

function completeStar(tokens: marked.Token): marked.Token {
	return completeWithString(tokens, '*');
}

function completeUnderscore(tokens: marked.Token): marked.Token {
	return completeWithString(tokens, '_');
}

function completeLinkTarget(tokens: marked.Token): marked.Token {
	return completeWithString(tokens, ')', false);
}

function completeLinkTargetArg(tokens: marked.Token): marked.Token {
	return completeWithString(tokens, '")', false);
}

function completeLinkText(tokens: marked.Token): marked.Token {
	return completeWithString(tokens, '](https://microsoft.com)', false);
}

function completeDoublestar(tokens: marked.Token): marked.Token {
	return completeWithString(tokens, '**');
}

function completeDoubleUnderscore(tokens: marked.Token): marked.Token {
	return completeWithString(tokens, '__');
}

function completeWithString(tokens: marked.Token[] | marked.Token, closingString: string, shouldTrim = true): marked.Token {
	const mergedRawText = mergeRawTokenText(Array.isArray(tokens) ? tokens : [tokens]);

	// If it was completed correctly, this should be a single token.
	// Expecting either a Paragraph or a List
	const trimmedRawText = shouldTrim ? mergedRawText.trimEnd() : mergedRawText;
	return marked.lexer(trimmedRawText + closingString)[0] as marked.Token;
}

function completeTable(tokens: marked.Token[]): marked.Token[] | undefined {
	const mergedRawText = mergeRawTokenText(tokens);
	const lines = mergedRawText.split('\n');

	let numCols: number | undefined; // The number of line1 col headers
	let hasSeparatorRow = false;
	for (let i = 0; i < lines.length; i++) {
		const line = lines[i].trim();
		if (typeof numCols === 'undefined' && line.match(/^\s*\|/)) {
			const line1Matches = line.match(/(\|[^\|]+)(?=\||$)/g);
			if (line1Matches) {
				numCols = line1Matches.length;
			}
		} else if (typeof numCols === 'number') {
			if (line.match(/^\s*\|/)) {
				if (i !== lines.length - 1) {
					// We got the line1 header row, and the line2 separator row, but there are more lines, and it wasn't parsed as a table!
					// That's strange and means that the table is probably malformed in the source, so I won't try to patch it up.
					return undefined;
				}

				// Got a line2 separator row- partial or complete, doesn't matter, we'll replace it with a correct one
				hasSeparatorRow = true;
			} else {
				// The line after the header row isn't a valid separator row, so the table is malformed, don't fix it up
				return undefined;
			}
		}
	}

	if (typeof numCols === 'number' && numCols > 0) {
		const prefixText = hasSeparatorRow ? lines.slice(0, -1).join('\n') : mergedRawText;
		const line1EndsInPipe = !!prefixText.match(/\|\s*$/);
		const newRawText = prefixText + (line1EndsInPipe ? '' : '|') + `\n|${' --- |'.repeat(numCols)}`;
		return marked.lexer(newRawText);
	}

	return undefined;
}

function addDompurifyHook(
	hook: 'uponSanitizeElement',
	cb: (currentNode: Element, data: dompurify.SanitizeElementHookEvent, config: dompurify.Config) => void,
): IDisposable;
function addDompurifyHook(
	hook: 'uponSanitizeAttribute',
	cb: (currentNode: Element, data: dompurify.SanitizeAttributeHookEvent, config: dompurify.Config) => void,
): IDisposable;
function addDompurifyHook(hook: 'uponSanitizeElement' | 'uponSanitizeAttribute', cb: any): IDisposable {
	dompurify.addHook(hook, cb);
	return toDisposable(() => dompurify.removeHook(hook));
}<|MERGE_RESOLUTION|>--- conflicted
+++ resolved
@@ -40,16 +40,11 @@
 }
 
 export interface ISanitizerOptions {
-<<<<<<< HEAD
 	readonly replaceWithPlaintext?: boolean;
 	readonly allowedTags?: readonly string[];
 	readonly customAttrSanitizer?: (attrName: string, attrValue: string) => boolean | string;
 	readonly allowedSchemes?: readonly string[];
-=======
-	replaceWithPlaintext?: boolean;
-	allowedTags?: string[];
-	allowedProductProtocols?: string[];
->>>>>>> 03394e2f
+	readonly allowedProductProtocols?: readonly string[];
 }
 
 const defaultMarkedRenderers = Object.freeze({
