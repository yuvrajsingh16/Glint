/*---------------------------------------------------------------------------------------------
 *  Copyright (c) Microsoft Corporation. All rights reserved.
 *  Licensed under the MIT License. See License.txt in the project root for license information.
 *--------------------------------------------------------------------------------------------*/

// version: 9

declare module 'vscode' {

	/**
	 * The location at which the chat is happening.
	 */
	export enum ChatLocation {
		/**
		 * The chat panel
		 */
		Panel = 1,
		/**
		 * Terminal inline chat
		 */
		Terminal = 2,
		/**
		 * Notebook inline chat
		 */
		Notebook = 3,
		/**
		 * Code editor inline chat
		 */
		Editor = 4,
	}

	export class ChatRequestEditorData {
		//TODO@API should be the editor
		document: TextDocument;
		selection: Selection;
		wholeRange: Range;

		constructor(document: TextDocument, selection: Selection, wholeRange: Range);
	}

	export class ChatRequestNotebookData {
		//TODO@API should be the editor
		readonly cell: TextDocument;

		constructor(cell: TextDocument);
	}

	export interface ChatRequest {
		/**
		 * The id of the chat request. Used to identity an interaction with any of the chat surfaces.
		 */
		readonly id: string;
		/**
		 * The attempt number of the request. The first request has attempt number 0.
		 */
		readonly attempt: number;

		/**
		 * If automatic command detection is enabled.
		 */
		readonly enableCommandDetection: boolean;

		/**
		 * If the chat participant or command was automatically assigned.
		 */
		readonly isParticipantDetected: boolean;

		/**
		 * The location at which the chat is happening. This will always be one of the supported values
		 *
		 * @deprecated
		 */
		readonly location: ChatLocation;

		/**
		 * Information that is specific to the location at which chat is happening, e.g within a document, notebook,
		 * or terminal. Will be `undefined` for the chat panel.
		 */
		readonly location2: ChatRequestEditorData | ChatRequestNotebookData | undefined;

		/**
		 * Events for edited files in this session collected since the last request.
		 */
		readonly editedFileEvents?: ChatRequestEditedFileEvent[];
	}

	export enum ChatRequestEditedFileEventKind {
		Keep = 1,
		Undo = 2,
		UserModification = 3,
	}

	export interface ChatRequestEditedFileEvent {
		readonly uri: Uri;
		readonly eventKind: ChatRequestEditedFileEventKind;
	}

	/**
	 * ChatRequestTurn + private additions. Note- at runtime this is the SAME as ChatRequestTurn and instanceof is safe.
	 */
	export class ChatRequestTurn2 {
		/**
		 * The prompt as entered by the user.
		 *
		 * Information about references used in this request is stored in {@link ChatRequestTurn.references}.
		 *
		 * *Note* that the {@link ChatParticipant.name name} of the participant and the {@link ChatCommand.name command}
		 * are not part of the prompt.
		 */
		readonly prompt: string;

		/**
		 * The id of the chat participant to which this request was directed.
		 */
		readonly participant: string;

		/**
		 * The name of the {@link ChatCommand command} that was selected for this request.
		 */
		readonly command?: string;

		/**
		 * The references that were used in this message.
		 */
		readonly references: ChatPromptReference[];

		/**
		 * The list of tools were attached to this request.
		 */
		readonly toolReferences: readonly ChatLanguageModelToolReference[];

		/**
		 * Events for edited files in this session collected between the previous request and this one.
		 */
		readonly editedFileEvents?: ChatRequestEditedFileEvent[];

		/**
		 * @hidden
		 */
		constructor(prompt: string, command: string | undefined, references: ChatPromptReference[], participant: string, toolReferences: ChatLanguageModelToolReference[], editedFileEvents: ChatRequestEditedFileEvent[] | undefined);
<<<<<<< HEAD
=======
	}

	export class ChatResponseTurn2 {
		/**
		 * The content that was received from the chat participant. Only the stream parts that represent actual content (not metadata) are represented.
		 */
		readonly response: ReadonlyArray<ChatResponseMarkdownPart | ChatResponseFileTreePart | ChatResponseAnchorPart | ChatResponseCommandButtonPart | ExtendedChatResponsePart | ChatToolInvocationPart>;

		/**
		 * The result that was received from the chat participant.
		 */
		readonly result: ChatResult;

		/**
		 * The id of the chat participant that this response came from.
		 */
		readonly participant: string;

		/**
		 * The name of the command that this response came from.
		 */
		readonly command?: string;

		constructor(response: ReadonlyArray<ChatResponseMarkdownPart | ChatResponseFileTreePart | ChatResponseAnchorPart | ChatResponseCommandButtonPart | ExtendedChatResponsePart>, result: ChatResult, participant: string);
>>>>>>> ffc7b0c2
	}

	export interface ChatParticipant {
		supportIssueReporting?: boolean;
	}

	export enum ChatErrorLevel {
		Info = 0,
		Warning = 1,
		Error = 2,
	}

	export interface ChatErrorDetails {
		/**
		 * If set to true, the message content is completely hidden. Only ChatErrorDetails#message will be shown.
		 */
		responseIsRedacted?: boolean;

		isQuotaExceeded?: boolean;

		level?: ChatErrorLevel;
	}

	export namespace chat {
		export function createDynamicChatParticipant(id: string, dynamicProps: DynamicChatParticipantProps, handler: ChatExtendedRequestHandler): ChatParticipant;
	}

	/**
	 * These don't get set on the ChatParticipant after creation, like other props, because they are typically defined in package.json and we want them at the time of creation.
	 */
	export interface DynamicChatParticipantProps {
		name: string;
		publisherName: string;
		description?: string;
		fullName?: string;
	}

	export namespace lm {
		export function registerIgnoredFileProvider(provider: LanguageModelIgnoredFileProvider): Disposable;
	}

	export interface LanguageModelIgnoredFileProvider {
		provideFileIgnored(uri: Uri, token: CancellationToken): ProviderResult<boolean>;
	}

	export interface LanguageModelToolInvocationOptions<T> {
		chatRequestId?: string;
		chatSessionId?: string;
		chatInteractionId?: string;
		terminalCommand?: string;
	}

	export interface LanguageModelToolInvocationPrepareOptions<T> {
		/**
		 * The input that the tool is being invoked with.
		 */
		input: T;
		chatRequestId?: string;
		chatSessionId?: string;
		chatInteractionId?: string;
	}

	export interface PreparedToolInvocation {
		pastTenseMessage?: string | MarkdownString;
		presentation?: 'hidden' | undefined;
	}

	export class ExtendedLanguageModelToolResult extends LanguageModelToolResult {
		toolResultMessage?: string | MarkdownString;
		toolResultDetails?: Array<Uri | Location>;
	}

	// #region Chat participant detection

	export interface ChatParticipantMetadata {
		participant: string;
		command?: string;
		disambiguation: { category: string; description: string; examples: string[] }[];
	}

	export interface ChatParticipantDetectionResult {
		participant: string;
		command?: string;
	}

	export interface ChatParticipantDetectionProvider {
		provideParticipantDetection(chatRequest: ChatRequest, context: ChatContext, options: { participants?: ChatParticipantMetadata[]; location: ChatLocation }, token: CancellationToken): ProviderResult<ChatParticipantDetectionResult>;
	}

	export namespace chat {
		export function registerChatParticipantDetectionProvider(participantDetectionProvider: ChatParticipantDetectionProvider): Disposable;

		export const onDidDisposeChatSession: Event<string>;
	}

	// #endregion

	// #region ChatErrorDetailsWithConfirmation

	export interface ChatErrorDetails {
		confirmationButtons?: ChatErrorDetailsConfirmationButton[];
	}

	export interface ChatErrorDetailsConfirmationButton {
		data: any;
		label: string;
	}

	// #endregion
}<|MERGE_RESOLUTION|>--- conflicted
+++ resolved
@@ -138,8 +138,6 @@
 		 * @hidden
 		 */
 		constructor(prompt: string, command: string | undefined, references: ChatPromptReference[], participant: string, toolReferences: ChatLanguageModelToolReference[], editedFileEvents: ChatRequestEditedFileEvent[] | undefined);
-<<<<<<< HEAD
-=======
 	}
 
 	export class ChatResponseTurn2 {
@@ -164,7 +162,6 @@
 		readonly command?: string;
 
 		constructor(response: ReadonlyArray<ChatResponseMarkdownPart | ChatResponseFileTreePart | ChatResponseAnchorPart | ChatResponseCommandButtonPart | ExtendedChatResponsePart>, result: ChatResult, participant: string);
->>>>>>> ffc7b0c2
 	}
 
 	export interface ChatParticipant {
